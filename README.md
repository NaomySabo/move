--- conflicted
+++ resolved
@@ -8,24 +8,6 @@
 Move is a programming language for writing safe smart contracts originally developed at Facebook to power the Diem blockchain. Move is designed to be a platform-agnostic language to enable common libraries, tooling, and developer communities across diverse blockchains with vastly different data and execution models. Move's ambition is to become the "JavaScript of web3" in terms of ubiquity--when developers want to quickly write safe code involving assets, it should be written in Move.
 
 This repository is the official home of the Move virtual machine, bytecode verifier, compiler, prover, package manager, and book. For Move code examples and papers, check out [awesome-move](https://github.com/MystenLabs/awesome-move). You can also reference the Diem blockchain.
-<<<<<<< HEAD
-
-## Quickstart
-
-### Build the [Docker](https://www.docker.com/community/open-source/) Image for the Command Line Tool
-
-```
-docker build -t move/cli -f docker/move-cli/Dockerfile .
-```
-
-### Build a Test Project
-
-```
-cd ./language/documentation/tutorial/step_1/BasicCoin
-docker run -v `pwd`:/project move/cli build
-```
-=======
->>>>>>> 26ece03f
 
 ## Community
 
