/// This module defines a minimal and generic Coin and Balance.
module NamedAddr::BasicCoin {
    use std::signer;

    /// Error codes
    const ENOT_MODULE_OWNER: u64 = 0;
    const EINSUFFICIENT_BALANCE: u64 = 1;
    const EALREADY_HAS_BALANCE: u64 = 2;
    const EEQUAL_ADDR: u64 = 4;

    struct Coin<phantom CoinType> has store {
        value: u64
    }

    struct Balance<phantom CoinType> has key {
        coin: Coin<CoinType>
    }

    /// Publish an empty balance resource under `account`'s address. This function must be called before
    /// minting or transferring to the account.
    public(script) fun publish_balance<CoinType>(account: &signer) {
        let empty_coin = Coin<CoinType> { value: 0 };
        assert!(!exists<Balance<CoinType>>(signer::address_of(account)), EALREADY_HAS_BALANCE);
        move_to(account, Balance<CoinType> { coin: empty_coin });
    }

    /// Mint `amount` tokens to `mint_addr`. This method requires a witness with `CoinType` so that the
    /// module that owns `CoinType` can decide the minting policy.
    public(script) fun mint<CoinType: drop>(mint_addr: address, amount: u64, _witness: CoinType) acquires Balance {
        // Deposit `total_value` amount of tokens to mint_addr's balance
        deposit(mint_addr, Coin<CoinType> { value: amount });
    }

    public(script) fun balance_of<CoinType>(owner: address): u64 acquires Balance {
        borrow_global<Balance<CoinType>>(owner).coin.value
    }

    spec balance_of {
        pragma aborts_if_is_strict;
        aborts_if !exists<Balance<CoinType>>(owner);
    }

    /// Transfers `amount` of tokens from `from` to `to`. This method requires a witness with `CoinType` so that the
    /// module that owns `CoinType` can decide the transferring policy.
<<<<<<< HEAD
    public fun transfer<CoinType: drop>(from: &signer, to: address, amount: u64, _witness: CoinType) acquires Balance {
        let from_addr = signer::address_of(from);
=======
    public(script) fun transfer<CoinType: drop>(from: &signer, to: address, amount: u64, _witness: CoinType) acquires Balance {
        let from_addr = Signer::address_of(from);
>>>>>>> 26ece03f
        assert!(from_addr != to, EEQUAL_ADDR);
        let check = withdraw<CoinType>(from_addr, amount);
        deposit<CoinType>(to, check);
    }

    spec transfer {
        let addr_from = signer::address_of(from);

        let balance_from = global<Balance<CoinType>>(addr_from).coin.value;
        let balance_to = global<Balance<CoinType>>(to).coin.value;
        let post balance_from_post = global<Balance<CoinType>>(addr_from).coin.value;
        let post balance_to_post = global<Balance<CoinType>>(to).coin.value;

        ensures balance_from_post == balance_from - amount;
        ensures balance_to_post == balance_to + amount;
    }

    public(script) fun withdraw<CoinType>(addr: address, amount: u64) : Coin<CoinType> acquires Balance {
        let balance = balance_of<CoinType>(addr);
        assert!(balance >= amount, EINSUFFICIENT_BALANCE);
        let balance_ref = &mut borrow_global_mut<Balance<CoinType>>(addr).coin.value;
        *balance_ref = balance - amount;
        Coin<CoinType> { value: amount }
    }

    spec withdraw {
        let balance = global<Balance<CoinType>>(addr).coin.value;

        aborts_if !exists<Balance<CoinType>>(addr);
        aborts_if balance < amount;

        let post balance_post = global<Balance<CoinType>>(addr).coin.value;
        ensures result == Coin<CoinType> { value: amount };
        ensures balance_post == balance - amount;
    }

    public(script) fun deposit<CoinType>(addr: address, check: Coin<CoinType>) acquires Balance{
        let balance = balance_of<CoinType>(addr);
        let balance_ref = &mut borrow_global_mut<Balance<CoinType>>(addr).coin.value;
        let Coin { value } = check;
        *balance_ref = balance + value;
    }

    spec deposit {
        let balance = global<Balance<CoinType>>(addr).coin.value;
        let check_value = check.value;

        aborts_if !exists<Balance<CoinType>>(addr);
        aborts_if balance + check_value > MAX_U64;

        let post balance_post = global<Balance<CoinType>>(addr).coin.value;
        ensures balance_post == balance + check_value;
    }
}<|MERGE_RESOLUTION|>--- conflicted
+++ resolved
@@ -1,6 +1,7 @@
 /// This module defines a minimal and generic Coin and Balance.
 module NamedAddr::BasicCoin {
-    use std::signer;
+    use Std::Errors;
+    use Std::Signer;
 
     /// Error codes
     const ENOT_MODULE_OWNER: u64 = 0;
@@ -20,8 +21,8 @@
     /// minting or transferring to the account.
     public(script) fun publish_balance<CoinType>(account: &signer) {
         let empty_coin = Coin<CoinType> { value: 0 };
-        assert!(!exists<Balance<CoinType>>(signer::address_of(account)), EALREADY_HAS_BALANCE);
-        move_to(account, Balance<CoinType> { coin: empty_coin });
+        assert!(!exists<Balance<CoinType>>(Signer::address_of(account)), Errors::already_published(EALREADY_HAS_BALANCE));
+        move_to(account, Balance<CoinType> { coin:  empty_coin });
     }
 
     /// Mint `amount` tokens to `mint_addr`. This method requires a witness with `CoinType` so that the
@@ -42,20 +43,15 @@
 
     /// Transfers `amount` of tokens from `from` to `to`. This method requires a witness with `CoinType` so that the
     /// module that owns `CoinType` can decide the transferring policy.
-<<<<<<< HEAD
-    public fun transfer<CoinType: drop>(from: &signer, to: address, amount: u64, _witness: CoinType) acquires Balance {
-        let from_addr = signer::address_of(from);
-=======
     public(script) fun transfer<CoinType: drop>(from: &signer, to: address, amount: u64, _witness: CoinType) acquires Balance {
         let from_addr = Signer::address_of(from);
->>>>>>> 26ece03f
         assert!(from_addr != to, EEQUAL_ADDR);
         let check = withdraw<CoinType>(from_addr, amount);
         deposit<CoinType>(to, check);
     }
 
-    spec transfer {
-        let addr_from = signer::address_of(from);
+    spec transfer{
+        let addr_from = Signer::address_of(from);
 
         let balance_from = global<Balance<CoinType>>(addr_from).coin.value;
         let balance_to = global<Balance<CoinType>>(to).coin.value;
